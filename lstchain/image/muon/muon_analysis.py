import numpy as np
from ctapipe.image.muon.features import ring_containment
from ctapipe.image.muon.features import ring_completeness

from ctapipe.image.cleaning import tailcuts_clean
from ctapipe.image.muon import MuonIntensityFitter, MuonRingFitter
from ctapipe.containers import MuonEfficiencyContainer, MuonParametersContainer
from astropy.coordinates import SkyCoord
from ctapipe.coordinates import CameraFrame, TelescopeFrame
from astropy import units as u

from lstchain.image.muon import plot_muon_event
import matplotlib.pyplot as plt

__all__ = [
    'analyze_muon_event',
    'create_muon_table',
    'fill_muon_event',
    'fit_muon',
    'muon_filter',
    'pixel_coords_to_telescope',
    'radial_light_distribution',
    'tag_pix_thr',
]


def pixel_coords_to_telescope(geom, equivalent_focal_length):
    """
    Get the x, y coordinates of the pixels in the telescope frame

    Paramenters
    ---------
    geom: CameraGeometry
    equivalent_focal_length:    Focal length of the telescope

    Returns
    ---------
    fov_lon, fov_lat:    `floats` coordinates in  the TelescopeFrame
    """

    camera_coord = SkyCoord(geom.pix_x, geom.pix_y,
                            CameraFrame( focal_length=equivalent_focal_length,
                                         rotation=geom.cam_rotation))
    tel_coord = camera_coord.transform_to(TelescopeFrame())

    return tel_coord.fov_lon, tel_coord.fov_lat


def fit_muon(x, y, image, geom, tailcuts):
    """
    Fit the muon ring

    Paramenters
    ---------
    x, y:    `floats` coordinates in  the TelescopeFrame
    image:   `np.ndarray` number of photoelectrons in each pixel
    geom:    CameraGeometry
    image:   `list` tail cuts for image cleaning

    Returns
    ---------
    muonringparam: ``
    clean_mask:    `np.ndarray` mask after cleaning
    dist:          `np.ndarray` distance of every pixel
                    to the center of the muon ring
    image_clean:   `np.ndarray` image after cleaning
    """

    fitter = MuonRingFitter(fit_method='kundu_chaudhuri')

    clean_mask = tailcuts_clean(
        geom, image,
        picture_thresh=tailcuts[0],
        boundary_thresh=tailcuts[1],
    )

    ring = fitter(x, y, image, clean_mask)

    max_allowed_outliers_distance = 0.4

    # Do an iterative fit removing pixels which are beyond
    # max_allowed_outliers_distance * radius of the ring
    # (along the radial direction)
    # The goal is to improve fit for good rings
    # with very few additional non-ring bright pixels.
    for _ in (0, 0):  # just to iterate the fit twice more
        dist = np.sqrt(
            (x - ring.center_x)**2 + (y - ring.center_y)**2
        )
        ring_dist = np.abs(dist - ring.radius)

        clean_mask *= (ring_dist < ring.radius * max_allowed_outliers_distance)
        ring = fitter(x, y, image, clean_mask)

    image_clean = image * clean_mask
    return ring, clean_mask, dist, image_clean


def analyze_muon_event(subarray, event_id, image, geom, equivalent_focal_length,
                       mirror_area, plot_rings, plots_path):
    """
    Analyze an event to fit a muon ring

    Paramenters
    ---------
    event_id:   `int` id of the analyzed event
    image:      `np.ndarray` number of photoelectrons in each pixel
    geom:       CameraGeometry
    equivalent_focal_length: `float` focal length of the telescope
    mirror_area: `float` mirror area of the telescope
    plot_rings: `bool` plot the muon ring
    plots_path: `string` path to store the figures

    Returns
    ---------

    muonintensityoutput MuonEfficiencyContainer
    ring_size           float, in p.e. total intensity in ring
    size_outside_ring   float, in p.e. to check for "shower contamination"
    muonringparam       MuonParametersContainer
    good_ring           bool, it determines whether the ring can be used for
                        analysis or not
    radial_distribution dict, return of function radial_light_distribution
    mean_pixel_charge_around_ring  float, charge "just outside" ring,
                                   to check the possible signal extrator bias
    muonparameters      MuonParametersContainer

    TODO: several hard-coded quantities that can go into a configuration file
    """

    tailcuts = [10, 5]

    cam_rad = 2.26 * u.deg

    # some cuts for good ring selection:
    min_pix = 148                              # (8%) minimum number of pixels in the ring with >0 signal
    min_pix_fraction_after_cleaning = 0.1      # minimum fraction of the ring pixels that must be above tailcuts[0]
    min_ring_radius = 0.8*u.deg                # minimum ring radius
    max_ring_radius = 1.5*u.deg                # maximum ring radius
    max_radial_stdev = 0.1*u.deg               # maximum standard deviation of the light distribution along ring radius
    max_radial_excess_kurtosis = 1.            # maximum excess kurtosis
    min_impact_parameter = 0.2                 # in fraction of mirror radius
    max_impact_parameter = 0.9                 # in fraction of mirror radius
    ring_integration_width = 0.25              # +/- integration range along ring radius, in fraction of ring radius (was 0.4 until 20200326)
    outer_ring_width = 0.2                     # in fraction of ring radius, width of ring just outside the integrated muon ring, used to check pedestal bias

    x, y = pixel_coords_to_telescope(geom, equivalent_focal_length)
    muonringparam, clean_mask, dist, image_clean = fit_muon(x, y, image, geom,
                                                            tailcuts)

    mirror_radius = np.sqrt(mirror_area / np.pi)
    dist_mask = np.abs(dist - muonringparam.radius
                    ) < muonringparam.radius * ring_integration_width
    pix_ring = image * dist_mask
    pix_outside_ring = image * ~dist_mask

    # mask to select pixels just outside the ring that will be integrated to obtain the ring's intensity:
    dist_mask_2 = np.logical_and(~dist_mask,
                                 np.abs(dist-muonringparam.radius) <
                                 muonringparam.radius*
                                 (ring_integration_width+outer_ring_width))
    pix_ring_2 = image[dist_mask_2]

#    nom_dist = np.sqrt(np.power(muonringparam.center_x,2)
#                    + np.power(muonringparam.center_y, 2))

<<<<<<< HEAD
    muonparameters = MuonParametersContainer()
=======
    muonparameters = MuonParametersContainer(subarray)
>>>>>>> dded9577
    muonparameters.containment = ring_containment(
            muonringparam.radius,
            cam_rad,
            muonringparam.center_x,
            muonringparam.center_y)

    radial_distribution = radial_light_distribution(
        muonringparam.center_x,
        muonringparam.center_y,
        x[clean_mask], y[clean_mask],
        image[clean_mask])


    # Do complicated calculations (minuit-based max likelihood ring fit) only for selected rings:
    candidate_clean_ring = all(
        [radial_distribution['standard_dev'] < max_radial_stdev,
         radial_distribution['excess_kurtosis'] < max_radial_excess_kurtosis,
         (pix_ring > tailcuts[0]).sum() >
         min_pix_fraction_after_cleaning * min_pix,
         np.count_nonzero(pix_ring) > min_pix,
         muonringparam.radius < max_ring_radius,
         muonringparam.radius > min_ring_radius
        ])

    if  candidate_clean_ring:
        intensity_fitter = MuonIntensityFitter(subarray)

        # Use same hard-coded value for pedestal fluctuations as the previous
        # version of ctapipe:
        pedestal_stddev = 1.1*np.ones(len(image))

        muonintensityoutput = \
            intensity_fitter(1,
                             muonringparam.center_x,
                             muonringparam.center_y,
                             muonringparam.radius,
                             image*dist_mask,
                             pedestal_stddev)

        dist_ringwidth_mask = np.abs(dist - muonringparam.radius) < \
                              muonintensityoutput.width

        # We do the calculation of the ring completeness (i.e. fraction of whole circle) using the pixels
        # within the "width" fitted using MuonIntensityFitter
        muonparameters.completeness = ring_completeness(
            x[dist_ringwidth_mask], y[dist_ringwidth_mask],
                image[dist_ringwidth_mask],
            muonringparam.ring_radius,
            muonringparam.ring_center_x,
            muonringparam.ring_center_y,
            threshold=30,
            bins=30)

        pix_ringwidth_im = image[dist_ringwidth_mask]

        # No longer existing in ctapipe 0.8:
        # muonintensityoutput.ring_pix_completeness =  \
        #     (pix_ringwidth_im > tailcuts[0]).sum() / len(pix_ringwidth_im)

    else:
        # just to have the default values:
        muonintensityoutput = MuonEfficiencyContainer()


    muonintensityoutput.mask = dist_mask
    ring_size = np.sum(pix_ring)
    size_outside_ring = np.sum(pix_outside_ring * clean_mask)

    # This is just mean charge per pixel in pixels just around the ring
    # (on the outer side):
    mean_pixel_charge_around_ring = np.sum(pix_ring_2)/len(pix_ring_2)

    if candidate_clean_ring:
        print("Impact parameter={:.3f}, ring_width={:.3f}, ring radius={:.3f}, "
              "ring completeness={:.3f}".format(
                muonintensityoutput.impact,
                muonintensityoutput.width,
                muonringparam.ring_radius,
                muonparameters.completeness,))
    # Now add the conditions based on the detailed muon ring fit:
    conditions = [
        candidate_clean_ring,
        muonintensityoutput.impact < max_impact_parameter * mirror_radius,
        muonintensityoutput.impact > min_impact_parameter * mirror_radius,

        # TODO: To be applied when we have decent optics.
        # muonintensityoutput.width
        # < 0.08,
        # NOTE: inside "candidate_clean_ring" cuts there is already a cut in
        # the std dev of light distribution along ring radius, which is also
        # a measure of the ring width

        # muonintensityoutput.width
        # > 0.04
    ]

    if all(conditions):
        good_ring = True
    else:
        good_ring = False

    if(plot_rings and plots_path and good_ring):
        focal_length = equivalent_focal_length
        ring_telescope = SkyCoord(muonringparam.ring_center_x,
                                  muonringparam.ring_center_y,
                                  TelescopeFrame())

        ring_camcoord = ring_telescope.transform_to(CameraFrame(
            focal_length=focal_length,
            rotation=geom.cam_rotation,
        ))
        centroid = (ring_camcoord.x.value, ring_camcoord.y.value)
        radius = muonringparam.ring_radius
        width = muonintensityoutput.width
        ringrad_camcoord = 2 * radius.to(u.rad) * focal_length
        ringwidthfrac = width / radius
        ringrad_inner = ringrad_camcoord * (1. - ringwidthfrac)
        ringrad_outer = ringrad_camcoord * (1. + ringwidthfrac)

        fig, ax = plt.subplots(figsize=(10, 10))
        plot_muon_event(ax, geom, image * clean_mask, centroid,
                        ringrad_camcoord, ringrad_inner, ringrad_outer,
                        event_id)

        plt.figtext(0.15, 0.20, 'radial std dev: {0:.3f}'.\
                    format(radial_distribution['standard_dev']))
        plt.figtext(0.15, 0.18, 'radial excess kurtosis: {0:.3f}'.\
                    format(radial_distribution['excess_kurtosis']))
        plt.figtext(0.15, 0.16, 'fitted ring width: {0:.3f}'.format(width))
        plt.figtext(0.15, 0.14, 'ring completeness: {0:.3f}'.\
                    format(muonparameters.completeness))

        fig.savefig('{}/Event_{}_fitted.png'.format(plots_path, event_id))

    if(plot_rings and not plots_path):
        print("You are trying to plot without giving a path!")

    return muonintensityoutput, ring_size, size_outside_ring, muonringparam, \
           good_ring, radial_distribution, mean_pixel_charge_around_ring, \
           muonparameters


def muon_filter(image, thr_low = 0, thr_up = 1.e10):
    """
    Tag muon with a double threshold on the image photoelectron size
    Default values apply no tagging

    Paramenters
    ---------
    image:      `np.ndarray` number of photoelectrons in each pixel
    thr_low: `float` lower size threshold in photoelectrons
    thr_up: `float` upper size threshold in photoelectrons

    Returns
    ---------
    `bool` it determines whether a muon was tagged or not

    """
    return image.sum() > thr_low and image.sum() < thr_up

def tag_pix_thr(image, thr_low = 50, thr_up = 500, pe_thr = 10):
    """
    Tag event with a double threshold on the number of pixels above 10 photoelectrons
    Default values apply elimination of pedestal and calibration events

    Paramenters
    ---------
    image:      `np.ndarray` number of photoelectrons in each pixel
    thr_low: `int` lower threshold for number of pixel > 10 pe
    thr_up: `int` upper threshold for number of pixel > 10 pe
    pe_thr: 'float' minimum number of photoelectrons for a pixel to be counted

    Returns
    ---------
    `bool` it determines whether a the event is in the given nr of pixel range

    """

    return ((np.size(image[image > pe_thr]) < thr_up) and
            (np.size(image[image > pe_thr]) > thr_low))


def radial_light_distribution(center_x, center_y, pixel_x, pixel_y, image):
    """

    Parameters
    ----------
    center_x: float
        Center of muon ring in the field of view from circle fitting
    center_y: float
        Center of muon ring in the field of view from circle fitting
    pixel_x: ndarray
        X position of pixels in image
    pixel_y: ndarray
        Y position of pixel in image
    image: ndarray
        Amplitude of image pixels

    Returns
    -------
    standard_dev, skewness
    """

    if np.sum(image) == 0:
        return {'standard_dev' : np.nan*u.deg, 'skewness' : np.nan, 'excess_kurtosis' : np.nan}

    # Convert everything to degrees:
    x0 = center_x.to_value(u.deg)
    y0 = center_y.to_value(u.deg)
    pix_x = pixel_x.to_value(u.deg)
    pix_y = pixel_y.to_value(u.deg)

    pix_r = np.sqrt((pix_x-x0)**2 + (pix_y-y0)**2)

    # mean, standard deviation & skewness of light distribution along ring radius.
    # ring_radius calculated elsewhere is approximately equal to "mean", but not
    # exactly, so we recalculate it here:
    mean = np.average(pix_r, weights=image)
    delta_r = pix_r - mean
    standard_dev = np.sqrt(np.average(delta_r**2, weights=image))
    skewness = np.average(delta_r**3, weights=image) / standard_dev**3
    excess_kurtosis = np.average(delta_r**4, weights=image)/standard_dev**4 - 3.

    return {'standard_dev' : standard_dev*u.deg, 'skewness' : skewness,
            'excess_kurtosis' : excess_kurtosis}


def create_muon_table():

    return {'event_id': [],
            'event_time': [],
            'ring_size': [],
            'size_outside': [],
            'ring_center_x': [],
            'ring_center_y': [],
            'ring_radius': [],
            'ring_width': [],
            'good_ring': [],
            'muon_efficiency': [],
            'ring_containment': [],
            'ring_completeness': [],
            'ring_pixel_completeness': [],
            'impact_parameter': [],
            'impact_x_array': [],
            'impact_y_array': [],
            'radial_stdev' : [],                  # Standard deviation of (cleaned) light distribution along ring radius
            'radial_skewness' : [],               # Skewness of (cleaned) light distribution along ring radius
            'radial_excess_kurtosis' : [],        # Excess kurtosis of (cleaned) light distribution along ring radius
            'num_pixels_in_ring' : [],            # pixels inside the integration area around the ring
            'mean_pixel_charge_around_ring' : [], # Average pixel charge in pixels surrounding the outer part of the ring
            'hg_peak_sample' : [],                # Peak sample of stacked HG waveforms of bright ring pixels
            'lg_peak_sample' : [],                # Peak sample of stacked LG waveforms of bright ring pixels
    }


def fill_muon_event(output_parameters, good_ring, event_id, event_time,
                    muonintensityparam, muonringparam, radial_distribution,
                    size, size_outside_ring, mean_pixel_charge_around_ring,
                    muonparameters, hg_peak_sample=np.nan,
                    lg_peak_sample=np.nan):

    output_parameters['event_id'].append(event_id)
    output_parameters['event_time'].append(event_time)
    output_parameters['ring_size'].append(size)
    output_parameters['size_outside'].append(size_outside_ring)
    output_parameters['ring_center_x'].append(muonringparam.ring_center_x.value)
    output_parameters['ring_center_y'].append(muonringparam.ring_center_y.value)
    output_parameters['ring_radius'].append(muonringparam.ring_radius.value)
    output_parameters['ring_width'].append(muonintensityparam.ring_width.value)
    output_parameters['good_ring'].append(good_ring)
    output_parameters['muon_efficiency'].append(muonintensityparam.optical_efficiency_muon)
    output_parameters['ring_containment'].append(muonparameters.containment)
    output_parameters['ring_completeness'].append(muonparameters.completeness)
    output_parameters['ring_pixel_completeness'].append(muonintensityparam.ring_pix_completeness)
    output_parameters['impact_parameter'].append(muonintensityparam.impact_parameter.value)
    output_parameters['impact_x_array'].append(muonintensityparam.impact_parameter_pos_x.value)
    output_parameters['impact_y_array'].append(muonintensityparam.impact_parameter_pos_y.value)
    output_parameters['radial_stdev'].append(radial_distribution['standard_dev'].value)
    output_parameters['radial_skewness'].append(radial_distribution['skewness'])
    output_parameters['radial_excess_kurtosis'].append(radial_distribution['excess_kurtosis'])
    output_parameters['num_pixels_in_ring'].append(np.sum(muonintensityparam.mask))
    output_parameters['mean_pixel_charge_around_ring'].append(mean_pixel_charge_around_ring)
    output_parameters['hg_peak_sample'].append(hg_peak_sample)
    output_parameters['lg_peak_sample'].append(lg_peak_sample)
    return<|MERGE_RESOLUTION|>--- conflicted
+++ resolved
@@ -164,11 +164,7 @@
 #    nom_dist = np.sqrt(np.power(muonringparam.center_x,2)
 #                    + np.power(muonringparam.center_y, 2))
 
-<<<<<<< HEAD
-    muonparameters = MuonParametersContainer()
-=======
     muonparameters = MuonParametersContainer(subarray)
->>>>>>> dded9577
     muonparameters.containment = ring_containment(
             muonringparam.radius,
             cam_rad,
