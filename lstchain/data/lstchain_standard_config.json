--- conflicted
+++ resolved
@@ -106,14 +106,12 @@
      "window_width":8
     },
   "timestamps_pointing":"ucts",
-<<<<<<< HEAD
 
-  "mc_wobble_offset": 0.4
-=======
+  "mc_wobble_offset": 0.4,
+
   "volume_reducer":{
     "algorithm": null,
     "parameters": {
     }
   }
->>>>>>> 29edb3b5
 }