"""
Factory for the estimation of the flat field coefficients
"""

from abc import abstractmethod
import numpy as np
from astropy import units as u
from ctapipe.core import Component
from ctapipe.image import ChargeExtractor
from ctapipe.core.traits import Int, Unicode, Float, List


__all__ = [
    'FlatFieldCalculator',
    'FlasherFlatFieldCalculator'
]


class FlatFieldCalculator(Component):
    """
    Parent class for the flat field calculators.
    Fills the MON.flatfield container.
    """

    tel_id = Int(
        0,
        help='id of the telescope to calculate the flat-field coefficients'
    ).tag(config=True)
    sample_duration = Int(
        60,
        help='sample duration in seconds'
    ).tag(config=True)
    sample_size = Int(
        10000,
        help='sample size'
    ).tag(config=True)
    n_channels = Int(
        2,
        help='number of channels to be treated'
    ).tag(config=True)
    charge_cut_outliers = List(
        [-0.3,0.3],
        help='Interval of accepted charge values (fraction with respect to camera median value)'
    ).tag(config=True)
    time_cut_outliers = List(
        [10,30],
        help='Interval (in samples) of accepted time values'
    ).tag(config=True)
    charge_product= Unicode(
        'LocalPeakIntegrator',
        help='Name of the charge extractor to be used'
    ).tag(config=True)

    def __init__(
        self,
        **kwargs
    ):
        """
        Parent class for the flat field calculators.
        Fills the flatfield container.

        Parameters
        ----------
        config : traitlets.loader.Config
            Configuration specified by config file or cmdline arguments.
            Used to set traitlet values.
            Set to None if no configuration to pass.
        tool : ctapipe.core.Tool
            Tool executable that is calling this component.
            Passes the correct logger to the component.
            Set to None if no Tool to pass.
        kwargs

        """
        super().__init__(**kwargs)
        # load the waveform charge extractor
        self.extractor = ChargeExtractor.from_name(
            self.charge_product,
            config=self.config
        )

        self.log.info(f"extractor {self.extractor}")

    @abstractmethod
    def calculate_relative_gain(self, event):
        """calculate relative gain from event
        Parameters
        ----------
        event: DataContainer

        Returns: FlatFieldCameraContainer or None

            None is returned if no new flat field coefficients were calculated
            e.g. due to insufficient statistics.
        """


class FlasherFlatFieldCalculator(FlatFieldCalculator):

    def __init__(self, **kwargs):
        """Calculates flat field coefficients from flasher data

        based on the best algorithm described by S. Fegan in MST-CAM-TN-0060

        Parameters: see base class FlatFieldCalculator
        """
        super().__init__(**kwargs)

        self.log.info("Used events statistics : %d", self.sample_size)

        # members to keep state in calculate_relative_gain()
        self.num_events_seen = 0
        self.time_start = None  # trigger time of first event in sample
        self.charge_medians = None  # med. charge in camera per event in sample
        self.charges = None  # charge per event in sample
        self.arrival_times = None  # arrival time per event in sample
        self.sample_bad_pixels = None  # bad pixels per event in sample

    def _extract_charge(self, event):
        """
        Extract the charge and the time from a calibration event

        Parameters
        ----------
        event : general event container

        """

        waveforms = event.r1.tel[self.tel_id].waveform

        # Extract charge and time
        if self.extractor.requires_neighbours():
            g = event.inst.subarray.tel[self.tel_id].camera
            self.extractor.neighbours = g.neighbor_matrix_where

        charge, peak_pos, window = self.extractor.extract_charge(waveforms)

        return charge, peak_pos

    def calculate_relative_gain(self, event):
        """
        calculate the relative flat field coefficients

        Parameters
        ----------
        event : general event container

        """

        # initialize the np array at each cycle
        waveform = event.r1.tel[self.tel_id].waveform
        container = event.mon.tel[self.tel_id].flatfield

        # real data
        if not event.mcheader.simtel_version:
            trigger_time = event.r1.tel[self.tel_id].trigger_time
            hardware_or_pedestal_mask = np.logical_or(
                event.mon.tel[self.tel_id].pixel_status.hardware_mask,
                event.mon.tel[self.tel_id].pixel_status.pedestal_mask)
            pixel_mask = np.logical_or(
                hardware_or_pedestal_mask,
                event.mon.tel[self.tel_id].pixel_status.flatfield_mask)

        else: # patches for MC data
            if event.trig.tels_with_trigger:
                trigger_time = event.trig.gps_time.unix
            else:
                trigger_time = 0

            pixel_mask = np.zeros(waveform.shape[1], dtype=bool)

        if self.num_events_seen == 0:
            self.time_start = trigger_time
            self.setup_sample_buffers(waveform, self.sample_size)

        # extract the charge of the event and
        # the peak position (assumed as time for the moment)
        charge, arrival_time = self._extract_charge(event)
        self.collect_sample(charge, pixel_mask, arrival_time)

        sample_age = trigger_time - self.time_start

        # check if to create a calibration event
        if (
            sample_age > self.sample_duration
            or self.num_events_seen == self.sample_size
        ):
            relative_gain_results = calculate_relative_gain_results(
                self,
                self.charge_medians,
                self.charges,
                self.sample_bad_pixels,
            )
            time_results = calculate_time_results(
                self,
                self.arrival_times,
                self.sample_bad_pixels,
                self.time_start,
                trigger_time,
            )

            result = {
                'n_events': self.num_events_seen,
                **relative_gain_results,
                **time_results,
            }
            for key, value in result.items():
                setattr(container, key, value)

            self.num_events_seen = 0
            return True

        else:

            return False

    def setup_sample_buffers(self, waveform, sample_size):
        n_channels = waveform.shape[0]
        n_pix = waveform.shape[1]
        shape = (sample_size, n_channels, n_pix)

        self.charge_medians = np.zeros((sample_size, n_channels))
        self.charges = np.zeros(shape)
        self.arrival_times = np.zeros(shape)
        self.sample_bad_pixels = np.zeros(shape)

    def collect_sample(self, charge, pixel_mask, arrival_time):

        # extract the charge of the event and
        # the peak position (assumed as time for the moment)
        bad_pixels = np.zeros(charge.shape, dtype=np.bool)
        bad_pixels[:] = pixel_mask == 1

        good_charge = np.ma.array(charge, mask=bad_pixels)
        charge_median = np.ma.median(good_charge, axis=1)

        self.charges[self.num_events_seen] = charge
        self.arrival_times[self.num_events_seen] = arrival_time
        self.sample_bad_pixels[self.num_events_seen] = bad_pixels
        self.charge_medians[self.num_events_seen] = charge_median
        self.num_events_seen += 1


def calculate_time_results(
    self,
    trace_time,
    bad_pixels_of_sample,
    time_start,
    trigger_time,
):
    masked_trace_time = np.ma.array(
        trace_time,
        mask=bad_pixels_of_sample
    )

    # median over the sample per pixel
    pixel_median = np.ma.median(masked_trace_time, axis=0)

    # mean over the sample per pixel
    pixel_mean = np.ma.mean(masked_trace_time, axis=0)

    # std over the sample per pixel
    pixel_std = np.ma.std(masked_trace_time, axis=0)

<<<<<<< HEAD
    # median of the median over the camera
    median_of_pixel_median = np.ma.median(pixel_median, axis=1)
=======
    # std of median over the camera
    std_of_pixel_median = np.ma.std(pixel_median, axis=1)

    # median of the std over the camera
    median_of_pixel_median = np.ma.median(pixel_std, axis=1)
>>>>>>> 98fbfeb0

    # time outliers from median
    relative_median = pixel_median - median_of_pixel_median[:, np.newaxis]
    time_median_outliers = np.logical_or(pixel_median < self.time_cut_outliers[0],
                                         pixel_median > self.time_cut_outliers[1])

    return {
        'sample_time': (trigger_time - time_start) / 2 * u.s,
        'sample_time_range': [time_start, trigger_time] * u.s,
        'time_mean': np.ma.getdata(pixel_mean),
        'time_median': np.ma.getdata(pixel_median),
        'time_std': np.ma.getdata(pixel_std),
        'relative_time_median': np.ma.getdata(relative_median),
        'time_median_outliers': np.ma.getdata(time_median_outliers),

    }


def calculate_relative_gain_results(
    self,
    event_median,
    trace_integral,
    bad_pixels_of_sample,
):
    masked_trace_integral = np.ma.array(
        trace_integral,
        mask=bad_pixels_of_sample
    )

    # median over the sample per pixel
    pixel_median = np.ma.median(masked_trace_integral, axis=0)

    # mean over the sample per pixel
    pixel_mean = np.ma.mean(masked_trace_integral, axis=0)

    # std over the sample per pixel
    pixel_std = np.ma.std(masked_trace_integral, axis=0)

<<<<<<< HEAD
=======
    # std of median over the camera
    std_of_pixel_median = np.ma.std(pixel_median, axis=1)

>>>>>>> 98fbfeb0
    # median of the std over the camera
    median_of_pixel_median = np.ma.median(pixel_median, axis=1)

    # relative gain
    relative_gain_event = masked_trace_integral / event_median[:, :, np.newaxis]

    # outliers from median
    charge_deviation = pixel_median - median_of_pixel_median[:, np.newaxis]

    charge_median_outliers = np.logical_or(charge_deviation < self.charge_cut_outliers[0] * median_of_pixel_median[:,np.newaxis],
                                           charge_deviation > self.charge_cut_outliers[1] * median_of_pixel_median[:,np.newaxis])



    return {
        'relative_gain_median': np.ma.getdata(np.ma.median(relative_gain_event, axis=0)),
        'relative_gain_mean': np.ma.getdata(np.ma.mean(relative_gain_event, axis=0)),
        'relative_gain_std': np.ma.getdata(np.ma.std(relative_gain_event, axis=0)),
        'charge_median': np.ma.getdata(pixel_median),
        'charge_mean': np.ma.getdata(pixel_mean),
        'charge_std': np.ma.getdata(pixel_std),
        'charge_median_outliers': np.ma.getdata(charge_median_outliers),
    }
<|MERGE_RESOLUTION|>--- conflicted
+++ resolved
@@ -262,16 +262,9 @@
     # std over the sample per pixel
     pixel_std = np.ma.std(masked_trace_time, axis=0)
 
-<<<<<<< HEAD
     # median of the median over the camera
     median_of_pixel_median = np.ma.median(pixel_median, axis=1)
-=======
-    # std of median over the camera
-    std_of_pixel_median = np.ma.std(pixel_median, axis=1)
-
-    # median of the std over the camera
-    median_of_pixel_median = np.ma.median(pixel_std, axis=1)
->>>>>>> 98fbfeb0
+
 
     # time outliers from median
     relative_median = pixel_median - median_of_pixel_median[:, np.newaxis]
@@ -310,12 +303,6 @@
     # std over the sample per pixel
     pixel_std = np.ma.std(masked_trace_integral, axis=0)
 
-<<<<<<< HEAD
-=======
-    # std of median over the camera
-    std_of_pixel_median = np.ma.std(pixel_median, axis=1)
-
->>>>>>> 98fbfeb0
     # median of the std over the camera
     median_of_pixel_median = np.ma.median(pixel_median, axis=1)
 
