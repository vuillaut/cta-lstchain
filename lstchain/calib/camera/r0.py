import numpy as np
from astropy.io import fits
from ctapipe.core import Component
from ctapipe.core.traits import Unicode, Int
from abc import abstractmethod
from numba import jit, prange

__all__ = [
    'CameraR0Calibrator',
    'LSTR0Corrections',
    'NullR0Calibrator',
]


class CameraR0Calibrator(Component):
    """
    The base R0-level calibrator. Change the r0 container.
    The R0 calibrator performs the camera-specific R0 calibration that is
    usually performed on the raw data by the camera server. This calibrator
    exists in lstchain for testing and prototyping purposes.
    Parameters
    ----------
    config : traitlets.loader.Config
        Configuration specified by config file or cmdline arguments.
        Used to set traitlet values.
        Set to None if no configuration to pass.
    tool : ctapipe.core.Tool or None
        Tool executable that is calling this component.
        Passes the correct logger to the component.
        Set to None if no Tool to pass.
    kwargs
    """
    tel_id = Int(1,
                 help='id of the telescope to calibrate'
                 ).tag(config=True)

    offset = Int(default_value=400,
                 help='Define the offset of the baseline').tag(config=True)

    r1_sample_start = Int(default_value=None,
                          help='Start sample for r1 waveform',
                          allow_none=True).tag(config=True)

    r1_sample_end = Int(default_value=None,
                        help='End sample for r1 waveform',
                        allow_none=True).tag(config=True)

    def __init__(self, **kwargs):
        """
        Parent class for the r0 calibrators. Change the r0 container.
        Parameters
        ----------
        config : traitlets.loader.Config
            Configuration specified by config file or cmdline arguments.
            Used to set traitlet values.
            Set to None if no configuration to pass.
        tool : ctapipe.core.Tool or None
            Tool executable that is calling this component.
            Passes the correct logger to the component.
            Set to None if no Tool to pass.
        kwargs
        """
        super().__init__(**kwargs)

    @abstractmethod
    def calibrate(self, event):
        """
        Abstract method to be defined in child class.
        Perform the conversion from raw R0 data to R1 data
        (ADC Samples -> PE Samples), and fill the r1 container.
        Parameters
        ----------
        event : container
            A `ctapipe` event container
        """


class LSTR0Corrections(CameraR0Calibrator):
    """
    The R0 calibrator class for LST Camera.
    """

    pedestal_path = Unicode('',
                            allow_none=True,
                            help='Path to the LST pedestal binary file'
                            ).tag(config=True)

<<<<<<< HEAD
=======

    tel_id = Int(1,
                 help='id of the telescope to calibrate',
                 ).tag(config=True)
>>>>>>> 4341c3ed

    def __init__(self, **kwargs):
        """
        The R0 calibrator for LST data.
        Fill the r1 container.
        Parameters
        ----------
        config : traitlets.loader.Config
            Configuration specified by config file or cmdline arguments.
            Used to set traitlet values.
            Set to None if no configuration to pass.
        tool : ctapipe.core.Tool
            Tool executable that is calling this component.
            Passes the correct logger to the component.
            Set to None if no Tool to pass.
        kwargs
        """
        super().__init__(**kwargs)
        self.n_module = 265
        self.n_gain = 2
        self.n_pix = 7
        self.size4drs = 4 * 1024
        self.roisize = 40
        self.high_gain = 0
        self.low_gain = 1
        self.last_run_with_old_firmware = 1574
        self.pedestal_value_array = np.zeros((self.n_gain,
                                              self.n_pix*self.n_module,
                                              self.size4drs+40),
                                              dtype=np.int16)

        self.first_cap_array = np.zeros((self.n_module,
                                         self.n_gain,
                                         self.n_pix))

        self.first_cap_time_lapse_array = np.zeros((self.n_module,
                                                    self.n_gain,
                                                    self.n_pix))

        self.last_reading_time_array = np.zeros((self.n_module,
                                                 self.n_gain,
                                                 self.n_pix,
                                                 self.size4drs))

        self.first_cap_array_spike = np.zeros((self.n_module,
                                               self.n_gain,
                                               self.n_pix))

        self.first_cap_old_array = np.zeros((self.n_module,
                                             self.n_gain,
                                             self.n_pix))

        self._load_calib()

    def calibrate(self, event):
        for tel_id in event.r0.tels_with_data:
            self.subtract_pedestal(event, tel_id)
            self.time_lapse_corr(event, tel_id)
            self.interpolate_spikes(event, tel_id)

            event.r1.tel[self.tel_id].trigger_type = event.r0.tel[self.tel_id].trigger_type

            event.r1.tel[self.tel_id].trigger_time = event.r0.tel[self.tel_id].trigger_time

            samples = event.r1.tel[tel_id].waveform[:, :, self.r1_sample_start:self.r1_sample_end]

            event.r1.tel[tel_id].waveform = samples.astype('int16') - self.offset

    def subtract_pedestal(self, event, tel_id):
        """
        Subtract cell offset using pedestal file.
        Fill the R1 container.
        Parameters
        ----------
        event : `ctapipe` event-container
        tel_id : id of the telescope
        """
        n_modules = event.lst.tel[tel_id].svc.num_modules

        for nr_module in range(0, n_modules):
            self.first_cap_array[nr_module, :, :] = self._get_first_capacitor(event, nr_module, tel_id)

        expected_pixel_id = event.lst.tel[tel_id].svc.pixel_ids
        samples = np.copy(event.r0.tel[tel_id].waveform)
        samples.astype('int16')

        samples = subtract_pedestal_jit(samples,
                                        expected_pixel_id,
                                        self.first_cap_array,
                                        self.pedestal_value_array,
                                        n_modules)

        event.r1.tel[self.tel_id].trigger_type = event.r0.tel[self.tel_id].trigger_type
        event.r1.tel[self.tel_id].trigger_time = event.r1.tel[self.tel_id].trigger_time
        event.r1.tel[self.tel_id].waveform = samples[:, :, :]


    def time_lapse_corr(self, event, tel_id):
        """
        Perform time lapse baseline corrections.
        Fill the R1 container or modifies R0 container.
        Parameters
        ----------
        event : `ctapipe` event-container
        tel_id : id of the telescope
        """

        run_id = event.lst.tel[tel_id].svc.configuration_id

        expected_pixel_id = event.lst.tel[tel_id].svc.pixel_ids
        local_clock_list = event.lst.tel[tel_id].evt.local_clock_counter
        n_modules = event.lst.tel[tel_id].svc.num_modules
        for nr_module in range(0, n_modules):
            self.first_cap_time_lapse_array[nr_module, :, :] = self._get_first_capacitor(event, nr_module, tel_id)

        #If R1 container exist modifies it
        if isinstance(event.r1.tel[self.tel_id].waveform, np.ndarray):
            samples = event.r1.tel[self.tel_id].waveform

            # We have 2 functions: one for data from 2018/10/10 to 2019/11/04 and
            # one for data from 2019/11/05 (from Run 1574) after update firmware.
            # The old readout (before 2019/11/05) is shifted by 1 cell.
            if run_id > self.last_run_with_old_firmware:
                do_time_lapse_corr(samples,
                                   expected_pixel_id,
                                   local_clock_list,
                                   self.first_cap_time_lapse_array,
                                   self.last_reading_time_array,
                                   n_modules)
            else:
                do_time_lapse_corr_data_from_20181010_to_20191104(samples,
                                                                  expected_pixel_id,
                                                                  local_clock_list,
                                                                  self.first_cap_time_lapse_array,
                                                                  self.last_reading_time_array,
                                                                  n_modules)

            event.r1.tel[self.tel_id].trigger_type = event.r0.tel[self.tel_id].trigger_type
            event.r1.tel[self.tel_id].trigger_time = event.r0.tel[self.tel_id].trigger_time
            event.r1.tel[self.tel_id].waveform = samples[:, :, :]

        else: # Modifies R0 container. This is for create pedestal file.
            samples = np.copy(event.r0.tel[self.tel_id].waveform)

            if run_id > self.last_run_with_old_firmware:
                do_time_lapse_corr(samples,
                                   expected_pixel_id,
                                   local_clock_list,
                                   self.first_cap_time_lapse_array,
                                   self.last_reading_time_array,
                                   n_modules)
            else:
                do_time_lapse_corr_data_from_20181010_to_20191104(samples,
                                                                  expected_pixel_id,
                                                                  local_clock_list,
                                                                  self.first_cap_time_lapse_array,
                                                                  self.last_reading_time_array,
                                                                  n_modules)

            event.r0.tel[self.tel_id].waveform = samples[:, :, :]


    def interpolate_spikes(self, event, tel_id):
        """
        Interpolates spike A & B.
        Fill the R1 container.
        Parameters
        ----------
        event : `ctapipe` event-container
        tel_id : id of the telescope
        """
        run_id = event.lst.tel[tel_id].svc.configuration_id

        self.first_cap_old_array[:, :, :] = self.first_cap_array_spike[:, :, :]
        n_modules = event.lst.tel[tel_id].svc.num_modules
        for nr_module in range(0, n_modules):
            self.first_cap_array_spike[nr_module, :, :] = self._get_first_capacitor(event, nr_module, tel_id)

        # Interpolate spikes should be done after pedestal subtraction and time lapse correction.
        if isinstance(event.r1.tel[tel_id].waveform, np.ndarray):
            waveform = event.r1.tel[tel_id].waveform[:, :, :]
            expected_pixel_id = event.lst.tel[tel_id].svc.pixel_ids
            samples = waveform.copy()

            # We have 2 functions: one for data from 2018/10/10 to 2019/11/04 and
            # one for data from 2019/11/05 (from Run 1574) after update firmware.
            # The old readout (before 2019/11/05) is shifted by 1 cell.
            if run_id > self.last_run_with_old_firmware:
                event.r1.tel[self.tel_id].waveform = self.interpolate_pseudo_pulses(samples,
                                                                                    expected_pixel_id,
                                                                                    self.first_cap_array_spike,
                                                                                    self.first_cap_old_array,
                                                                                    n_modules)
            else:
                event.r1.tel[self.tel_id].waveform = \
                    self.interpolate_pseudo_pulses_data_from_20181010_to_20191104(samples,
                                                                                  expected_pixel_id,
                                                                                  self.first_cap_array_spike,
                                                                                  self.first_cap_old_array,
                                                                                  n_modules)

            event.r1.tel[self.tel_id].trigger_type = event.r0.tel[self.tel_id].trigger_type
            event.r1.tel[self.tel_id].trigger_time = event.r0.tel[self.tel_id].trigger_time

    @staticmethod
    @jit(parallel=True)
    def interpolate_pseudo_pulses(waveform, expected_pixel_id, fc, fc_old, n_modules):
        """
        Interpolate Spike A & B.
        Change waveform array.
        Parameters
        ----------
        waveform : ndarray
            Waveform stored in a numpy array of shape
            (n_gain, n_pix, n_samples).
        expected_pixel_id: ndarray
            Array stored expected pixel id
            (n_pix*n_modules).
        fc : ndarray
            Value of first capacitor stored in a numpy array of shape
            (n_clus, n_gain, n_pix).
        fc_old : ndarray
            Value of first capacitor from previous event
            stored in a numpy array of shape
            (n_clus, n_gain, n_pix).
        n_modules : int
            Number of modules
        """
        roi_size = 40
        size1drs = 1024
        size4drs = 4096
        n_gain = 2
        n_pix = 7
        for nr_module in prange(0, n_modules):
            for gain in prange(0, n_gain):
                for pix in prange(0, n_pix):
                    for k in prange(0, 4):
                        # looking for spike A first case
                        abspos = int(size1drs + 1 - roi_size - 2 - fc_old[nr_module, gain, pix] + k * size1drs + size4drs)
                        spike_A_position = int((abspos - fc[nr_module, gain, pix] + size4drs) % size4drs)
                        if (spike_A_position > 2 and spike_A_position < roi_size-2):
                            # The correction is only needed for even
                            # last capacitor (lc) in the first half of the
                            # DRS4 ring
                            if ((fc_old[nr_module, gain, pix] + (roi_size-1)) % 2 == 0 and (fc_old[nr_module, gain, pix] + (roi_size-1)) % size1drs <= size1drs//2-1):
                                pixel = expected_pixel_id[nr_module * 7 + pix]
                                interpolate_spike_A(waveform, gain, spike_A_position, pixel)

                        # looking for spike A second case
                        abspos = int(roi_size - 1 + fc_old[nr_module, gain, pix] + k * size1drs)
                        spike_A_position = int((abspos - fc[nr_module, gain, pix] + size4drs) % size4drs)
                        if (spike_A_position > 2 and spike_A_position < (roi_size-2)):
                            # The correction is only needed for even last capacitor (lc) in the
                            # first half of the DRS4 ring
                            if ((fc_old[nr_module, gain, pix] + (roi_size-1)) % 2 == 0 and (fc_old[nr_module, gain, pix] + (roi_size-1)) % size1drs <= size1drs//2-1):
                                pixel = expected_pixel_id[nr_module * 7 + pix]
                                interpolate_spike_A(waveform, gain, spike_A_position, pixel)
        return waveform

    @staticmethod
    @jit(parallel=True)
    def interpolate_pseudo_pulses_data_from_20181010_to_20191104(waveform, expected_pixel_id, fc, fc_old, n_modules):
        """
        Interpolate Spike A & B.
        This is function for data from 2018/10/10 to 2019/11/04 with old firmware.
        Change waveform array.
        Parameters
        ----------
        waveform : ndarray
            Waveform stored in a numpy array of shape
            (n_gain, n_pix, n_samples).
        expected_pixel_id: ndarray
            Array stored expected pixel id
            (n_pix*n_modules).
        fc : ndarray
            Value of first capacitor stored in a numpy array of shape
            (n_clus, n_gain, n_pix).
        fc_old : ndarray
            Value of first capacitor from previous event
            stored in a numpy array of shape
            (n_clus, n_gain, n_pix).
        n_modules : int
            Number of modules
        """
        roi_size = 40
        size1drs = 1024
        size4drs = 4096
        n_gain = 2
        n_pix = 7
        for nr_module in prange(0, n_modules):
            for gain in prange(0, n_gain):
                for pix in prange(0, n_pix):
                    for k in prange(0, 4):
                        # looking for spike A first case
                        abspos = int(size1drs - roi_size - 2 -fc_old[nr_module, gain, pix]+ k * size1drs + size4drs)
                        spike_A_position = int((abspos - fc[nr_module, gain, pix]+ size4drs) % size4drs)
                        if (spike_A_position > 2 and spike_A_position < roi_size-2):
                            # The correction is only needed for even
                            # last capacitor (lc) in the first half of the
                            # DRS4 ring
                            if ((fc_old[nr_module, gain, pix] + (roi_size-1)) % 2 == 0 and (fc_old[nr_module, gain, pix]+ (roi_size-1)) % size1drs <= size1drs//2-2):
                                pixel = expected_pixel_id[nr_module*7 + pix]
                                interpolate_spike_A(waveform, gain, spike_A_position, pixel)

                        # looking for spike A second case
                        abspos = int(roi_size - 2 + fc_old[nr_module, gain, pix]+ k * size1drs)
                        spike_A_position = int((abspos -fc[nr_module, gain, pix] + size4drs) % size4drs)
                        if (spike_A_position > 2 and spike_A_position < (roi_size-2)):
                            # The correction is only needed for even last capacitor (lc) in the
                            # first half of the DRS4 ring
                            if ((fc_old[nr_module, gain, pix] + (roi_size-1)) % 2 == 0 and (fc_old[nr_module, gain, pix] + (roi_size-1)) % size1drs <= size1drs//2-2):
                                pixel = expected_pixel_id[nr_module*7 + pix]
                                interpolate_spike_A(waveform, gain, spike_A_position, pixel)
        return waveform

    def _load_calib(self):
        """
        Function to load pedestal file.
        """
        if self.pedestal_path:
            with fits.open(self.pedestal_path) as f:
                pedestal_data = np.int16(f[1].data)
                self.pedestal_value_array[:, :, :self.size4drs] = \
                                                    pedestal_data - self.offset
                self.pedestal_value_array[:, :, self.size4drs:self.size4drs + 40] \
                    = pedestal_data[:, :, 0:40] - self.offset

    def _get_first_capacitor(self, event, nr_module, tel_id):
        """
        Get first capacitor values from event for nr module.
        Parameters
        ----------
        event : `ctapipe` event-container
        nr_module : number of module
        tel_id : id of the telescope
        """
        fc = np.zeros((2, 7))
        first_cap = event.lst.tel[tel_id].evt.first_capacitor_id[nr_module * 8:
                                                                 (nr_module + 1) * 8]

        # First capacitor order according Dragon v5 board data format
        for i, j in zip([0, 1, 2, 3, 4, 5, 6], [0, 0, 1, 1, 2, 2, 3]):
            fc[self.high_gain, i] = first_cap[j]
        for i, j in zip([0, 1, 2, 3, 4, 5, 6], [4, 4, 5, 5, 6, 6, 7]):
            fc[self.low_gain, i] = first_cap[j]
        return fc

@jit(parallel=True)
def subtract_pedestal_jit(event_waveform, expected_pixel_id, fc_cap, pedestal_value_array, n_modules):
    """
    Numba function for subtract pedestal.
    Change waveform array.
    """
    waveform = np.zeros(event_waveform.shape)
    size4drs = 4096
    roi_size = 40
    n_gain = 2
    n_pix = 7
    for nr_module in prange(0, n_modules):
        for gain in prange(0, n_gain):
            for pix in prange(0, n_pix):
                pixel = expected_pixel_id[nr_module*7 + pix]
                position = int((fc_cap[nr_module, gain, pix]) % size4drs)
                waveform[gain, pixel, :] = \
                    (event_waveform[gain, pixel, :] -
                    pedestal_value_array[gain, pixel, position:position + roi_size])
    return waveform

@jit(parallel=True)
def do_time_lapse_corr(waveform, expected_pixel_id, local_clock_list,
                       fc, last_time_array, number_of_modules):
    """
    Numba function for time lapse baseline correction.
    Change waveform array.
    """
    size4drs = 4096
    size1drs = 1024
    roi_size = 40
    n_gain = 2
    n_pix = 7
    for nr_module in prange(0, number_of_modules):
        time_now = local_clock_list[nr_module]
        for gain in prange(0, n_gain):
            for pix in prange(0, n_pix):
                pixel = expected_pixel_id[nr_module*7 + pix]
                for k in prange(0, roi_size):
                    posads = int((k + fc[nr_module, gain, pix]) % size4drs)
                    if last_time_array[nr_module, gain, pix, posads] > 0:
                        time_diff = time_now - last_time_array[nr_module, gain, pix, posads]
                        time_diff_ms = time_diff / (133.e3)
                        if time_diff_ms < 100:
                            val =(waveform[gain, pixel, k] - ped_time(time_diff_ms))
                            waveform[gain, pixel, k] = val

                posads0 = int((0 + fc[nr_module, gain, pix]) % size4drs)
                if posads0+roi_size < size4drs:
                    last_time_array[nr_module, gain, pix, (posads0):(posads0+roi_size)] = time_now
                else:
                    for k in prange(0, roi_size):
                        posads = int((k + fc[nr_module, gain, pix]) % size4drs)
                        last_time_array[nr_module, gain, pix, posads] = time_now

                # now the magic of Dragon,
                # extra conditions on the number of capacitor times being updated
                # if the ROI is in the last quarter of each DRS4
                # for even channel numbers extra 12 slices are read in a different place
                # code from Takayuki & Julian
                if pix % 2 == 0:
                    first_cap = fc[nr_module, gain, pix]
                    if first_cap % size1drs > 767 and first_cap % size1drs < 1013:
                        start = int(first_cap) + size1drs
                        end = int(first_cap) + size1drs + 12
                        last_time_array[nr_module, gain, pix, (start%size4drs):(end%size4drs)] = time_now
                    elif first_cap % size1drs >= 1013:
                        channel = int(first_cap / size1drs)
                        for kk in range(first_cap + size1drs, ((channel + 2) * size1drs)):
                            last_time_array[nr_module, gain, pix, int(kk) % size4drs] = time_now

@jit(parallel=True)
def do_time_lapse_corr_data_from_20181010_to_20191104(waveform, expected_pixel_id, local_clock_list,
                                                      fc, last_time_array, number_of_modules):
    """
    Numba function for time lapse baseline correction.
    This is function for data from 2018/10/10 to 2019/11/04 with old firmware.
    Change waveform array.
    """
    size4drs = 4096
    size1drs = 1024
    roi_size = 40
    n_gain = 2
    n_pix = 7

    for nr_module in prange(0, number_of_modules):
        time_now = local_clock_list[nr_module]
        for gain in prange(0, n_gain):
            for pix in prange(0, n_pix):
                pixel = expected_pixel_id[nr_module * 7 + pix]
                for k in prange(0, roi_size):
                    posads = int((k + fc[nr_module, gain, pix]) % size4drs)
                    if last_time_array[nr_module, gain, pix, posads] > 0:
                        time_diff = time_now - last_time_array[nr_module, gain, pix, posads]
                        time_diff_ms = time_diff / (133.e3)
                        if time_diff_ms < 100:
                            val = waveform[gain, pixel, k] - ped_time(time_diff_ms)
                            waveform[gain, pixel, k] = val

                posads0 = int((0 + fc[nr_module, gain, pix]) % size4drs)
                if posads0 + roi_size < size4drs and (posads0-1) > 1:
                    last_time_array[nr_module, gain, pix, (posads0-1):(posads0 + (roi_size-1))] = time_now
                else:
                    # Old firmware issue: readout shifted by 1 cell
                    for k in prange(-1, roi_size-1):
                        posads = int((k + fc[nr_module, gain, pix]) % size4drs)
                        last_time_array[nr_module, gain, pix, posads] = time_now

                # now the magic of Dragon,
                # if the ROI is in the last quarter of each DRS4
                # for even channel numbers extra 12 slices are read in a different place
                # code from Takayuki & Julian
                if pix % 2 == 0:
                    first_cap = fc[nr_module, gain, pix]
                    if first_cap % size1drs > 766 and first_cap % size1drs < 1013:
                        start = int(first_cap) + size1drs - 1
                        end = int(first_cap) + size1drs + 11
                        last_time_array[nr_module, gain, pix, (start % size4drs):(end % size4drs)] = time_now
                    elif first_cap % size1drs >= 1013:
                        channel = int(first_cap / size1drs)
                        for kk in range(first_cap + size1drs, (channel + 2) * size1drs):
                            last_time_array[nr_module, gain, pix, int(kk) % size4drs] = time_now

@jit
def ped_time(timediff):
    """
    Power law function for time lapse baseline correction.
    Coefficients from curve fitting to dragon test data
    at temperature 30 degC
    """
    return 27.33 * np.power(timediff, -0.24) - 10.4

@jit
def interpolate_spike_A(waveform, gain, position, pixel):
    """
    Numba function for interpolation spike type A.
    Change waveform array.
    """
    samples = waveform[gain, pixel, :]
    a = int(samples[position - 1])
    b = int(samples[position + 2])
    waveform[gain, pixel, position] = (samples[position - 1]) + (0.33 * (b - a))
    waveform[gain, pixel, position + 1] = (samples[position - 1]) + (0.66 * (b - a))


class NullR0Calibrator(CameraR0Calibrator):
    """
    A dummy R0 calibrator that simply fills the r1 container with the samples
    from the r0 container.
    Parameters
    ----------
    config : traitlets.loader.Config
        Configuration specified by config file or cmdline arguments.
        Used to set traitlet values.
        Set to None if no configuration to pass.
    tool : ctapipe.core.Tool or None
        Tool executable that is calling this component.
        Passes the correct logger to the component.
        Set to None if no Tool to pass.
    kwargs
    """

    def __init__(self, **kwargs):
        super().__init__(**kwargs)
        self.log.info("Using NullR0Calibrator, if event source is at "
                      "the R0 level, then r1 samples will equal r0 samples")

    def calibrate(self, event):
        for tel_id in event.r0.tels_with_data:
            event.r1.tel[tel_id].trigger_type = event.r0.tel[tel_id].trigger_type
            event.r1.tel[tel_id].trigger_time = event.r0.tel[tel_id].trigger_time
            samples = event.r0.tel[tel_id].waveform[:, :, self.r1_sample_start:self.r1_sample_end]
            event.r1.tel[tel_id].waveform = samples.astype('int16') - self.offset<|MERGE_RESOLUTION|>--- conflicted
+++ resolved
@@ -84,14 +84,6 @@
                             allow_none=True,
                             help='Path to the LST pedestal binary file'
                             ).tag(config=True)
-
-<<<<<<< HEAD
-=======
-
-    tel_id = Int(1,
-                 help='id of the telescope to calibrate',
-                 ).tag(config=True)
->>>>>>> 4341c3ed
 
     def __init__(self, **kwargs):
         """
