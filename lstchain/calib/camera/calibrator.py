import numpy as np
import os
from ctapipe.core.traits import Unicode, List, Int
from ctapipe.calib.camera import CameraCalibrator
from ctapipe.image.reducer import DataVolumeReducer
from ctapipe.image.extractor import ImageExtractor
from ctapipe.io.hdf5tableio import HDF5TableReader
from ctapipe.io.containers import MonitoringContainer
from ctapipe.calib.camera import gainselection
from lstchain.calib.camera.pulse_time_correction import PulseTimeCorrection


__all__ = ['LSTCameraCalibrator']


class LSTCameraCalibrator(CameraCalibrator):
    """
    Calibrator to handle the LST camera calibration chain, in order to fill
    the DL1 data level in the event container.
    """
    extractor_product = Unicode(
        'LocalPeakWindowSum',
        help='Name of the charge extractor to be used'
    ).tag(config=True)

    reducer_product = Unicode(
        'NullDataVolumeReducer',
        help='Name of the DataVolumeReducer to use'
    ).tag(config=True)

    calibration_path = Unicode(
        '',
<<<<<<< HEAD
        help = 'Path to LST calibration file'
    ).tag(config = True)

    time_calibration_path = Unicode(
        '',
        help = 'Path to drs4 time calibration file'
    ).tag(config = True)
=======
        allow_none=True,
        help='Path to LST calibration file'
    ).tag(config=True)

    time_calibration_path = Unicode(
        '',
        allow_none=True,
        help='Path to drs4 time calibration file'
    ).tag(config=True)
>>>>>>> a14509df

    allowed_tels = List(
        [1],
        help='List of telescope to be calibrated'
    ).tag(config=True)

    gain_threshold = Int(
        4094,
        allow_none=True,
        help='Threshold for the gain selection in ADC'
    ).tag(config=True)

    def __init__(self, **kwargs):
        """
        Parameters
        ----------

        reducer_product : ctapipe.image.reducer.DataVolumeReducer
            The DataVolumeReducer to use. If None, then
            NullDataVolumeReducer will be used by default, and waveforms
            will not be reduced.
        extractor_product : ctapipe.image.extractor.ImageExtractor
            The ImageExtractor to use. If None, then LocalPeakWindowSum
            will be used by default.
        calibration_path :
            Path to LST calibration file to get the pedestal and flat-field corrections


        kwargs
        """
        super().__init__(**kwargs)

        # load the waveform charge extractor
        self.image_extractor = ImageExtractor.from_name(
            self.extractor_product,
            config=self.config
        )
        self.log.info(f"extractor {self.extractor_product}")

        print("EXTRACTOR", self.image_extractor)

        self.data_volume_reducer = DataVolumeReducer.from_name(
            self.reducer_product,
            config=self.config
        )
        self.log.info(f" {self.reducer_product}")

        # declare gain selector if the threshold is defined
        if self.gain_threshold:
            self.gain_selector = gainselection.ThresholdGainSelector(
                threshold=self.gain_threshold
            )

        # declare time calibrator if correction file exist
        if os.path.exists(self.time_calibration_path):
            self.time_corrector = PulseTimeCorrection(
                calib_file_path=self.time_calibration_path
            )
        else:
            raise IOError(f"Time calibration file {self.time_calibration_path} not found!")

        # calibration data container
        self.mon_data = MonitoringContainer()

        # initialize the MonitoringContainer() for the moment it reads it from a hdf5 file
        self._initialize_correction()

    def _initialize_correction(self):
        """
        Read the correction from hdf5 calibration file
        """

        self.mon_data.tels_with_data = self.allowed_tels
        self.log.info(f"read {self.calibration_path}")

        try:
            with HDF5TableReader(self.calibration_path) as h5_table:
                for telid in self.allowed_tels:
                    # read the calibration data
                    table = '/tel_' + str(telid) + '/calibration'
                    next(h5_table.read(table, self.mon_data.tel[telid].calibration))

                    # read pedestal data
                    table = '/tel_' + str(telid) + '/pedestal'
                    next(h5_table.read(table, self.mon_data.tel[telid].pedestal))

                    # read flat-field data
                    table = '/tel_' + str(telid) + '/flatfield'
                    next(h5_table.read(table, self.mon_data.tel[telid].flatfield))

                    # read the pixel_status container
                    table = '/tel_' + str(telid) + '/pixel_status'
                    next(h5_table.read(table, self.mon_data.tel[telid].pixel_status))
<<<<<<< HEAD
        except:
            self.log.exception(f"Problem in reading calibration file {self.calibration_path}")
            raise FileNotFoundError(f"Problem in reading calibration file {self.calibration_path}")
=======
        except Exception:
            self.log.exception(
                f"Problem in reading calibration file {self.calibration_path}"
            )
            raise
>>>>>>> a14509df

    def _calibrate_dl0(self, event, telid):
        """
        create dl0 level, for the moment copy the r1
        """
        waveforms = event.r1.tel[telid].waveform
        tel_calibration = self.mon_data.tel[telid].calibration
        if self._check_r1_empty(waveforms):
            return

        event.dl0.event_id = event.r1.event_id
<<<<<<< HEAD
        event.mon.tel[telid].calibration = tel_calibration
        event.mon.tel[telid].pixel_status = self.mon_data.tel[telid].pixel_status

        # subtract the pedestal per sample (should we do it?) and multiply for the calibration coefficients
        #
        event.dl0.tel[telid].waveform = (
                (waveforms - tel_calibration.pedestal_per_sample[:, :, np.newaxis])
                * tel_calibration.dc_to_pe[:, :, np.newaxis])
=======

        # if not already done, initialize the event monitoring containers
        if event.mon.tel[telid].calibration.dc_to_pe is None:
            event.mon.tel[telid].calibration = self.mon_data.tel[telid].calibration
            event.mon.tel[telid].flatfield = self.mon_data.tel[telid].flatfield
            event.mon.tel[telid].pedestal = self.mon_data.tel[telid].pedestal
            event.mon.tel[telid].pixel_status = self.mon_data.tel[telid].pixel_status

        #
        # subtract the pedestal per sample and multiply for the calibration coefficients
        #
        event.dl0.tel[telid].waveform = (
                (event.r1.tel[telid].waveform - event.mon.tel[telid].calibration.pedestal_per_sample[:, :, np.newaxis])
                * event.mon.tel[telid].calibration.dc_to_pe[:, :, np.newaxis])


>>>>>>> a14509df

    def _calibrate_dl1(self, event, telid):
        """
        create calibrated dl1 image and calibrate it
        """
        waveforms = event.dl0.tel[telid].waveform

        if self._check_dl0_empty(waveforms):
            return

        if self.image_extractor.requires_neighbors():
            camera = event.inst.subarray.tel[telid].camera
            self.image_extractor.neighbors = camera.neighbor_matrix_where

        charge, pulse_time = self.image_extractor(waveforms)

        # correct time with drs4 correction if available
        if self.time_corrector:
            pulse_time = self.time_corrector.get_corr_pulse(event, pulse_time)

        # add flat-fielding time correction
        pulse_time_ff_corrected = pulse_time + self.mon_data.tel[telid].calibration.time_correction

        # perform the gain selection if the threshold is defined
        if self.gain_threshold:
            waveforms, gain_mask = self.gain_selector(event.r1.tel[telid].waveform)

            event.dl1.tel[telid].image = charge[gain_mask, np.arange(charge.shape[1])]
            event.dl1.tel[telid].pulse_time = pulse_time_ff_corrected[gain_mask, np.arange(pulse_time_ff_corrected.shape[1])]

            # remember which channel has been selected
            event.r1.tel[telid].selected_gain_channel = gain_mask

        # if threshold == None
        else:
            event.dl1.tel[telid].image = charge
            event.dl1.tel[telid].pulse_time = pulse_time_ff_corrected<|MERGE_RESOLUTION|>--- conflicted
+++ resolved
@@ -30,25 +30,13 @@
 
     calibration_path = Unicode(
         '',
-<<<<<<< HEAD
-        help = 'Path to LST calibration file'
-    ).tag(config = True)
+        help='Path to LST calibration file'
+    ).tag(config=True)
 
     time_calibration_path = Unicode(
         '',
-        help = 'Path to drs4 time calibration file'
-    ).tag(config = True)
-=======
-        allow_none=True,
-        help='Path to LST calibration file'
-    ).tag(config=True)
-
-    time_calibration_path = Unicode(
-        '',
-        allow_none=True,
         help='Path to drs4 time calibration file'
     ).tag(config=True)
->>>>>>> a14509df
 
     allowed_tels = List(
         [1],
@@ -142,17 +130,11 @@
                     # read the pixel_status container
                     table = '/tel_' + str(telid) + '/pixel_status'
                     next(h5_table.read(table, self.mon_data.tel[telid].pixel_status))
-<<<<<<< HEAD
-        except:
-            self.log.exception(f"Problem in reading calibration file {self.calibration_path}")
-            raise FileNotFoundError(f"Problem in reading calibration file {self.calibration_path}")
-=======
         except Exception:
             self.log.exception(
                 f"Problem in reading calibration file {self.calibration_path}"
             )
             raise
->>>>>>> a14509df
 
     def _calibrate_dl0(self, event, telid):
         """
@@ -164,33 +146,21 @@
             return
 
         event.dl0.event_id = event.r1.event_id
-<<<<<<< HEAD
-        event.mon.tel[telid].calibration = tel_calibration
-        event.mon.tel[telid].pixel_status = self.mon_data.tel[telid].pixel_status
-
-        # subtract the pedestal per sample (should we do it?) and multiply for the calibration coefficients
+
+        # if not already done, initialize the event monitoring containers
+        if event.mon.tel[telid].calibration.dc_to_pe is None:
+            event.mon.tel[telid].calibration = tel_calibration
+            event.mon.tel[telid].flatfield = self.mon_data.tel[telid].flatfield
+            event.mon.tel[telid].pedestal = self.mon_data.tel[telid].pedestal
+            event.mon.tel[telid].pixel_status = self.mon_data.tel[telid].pixel_status
+
+        #
+        # subtract the pedestal per sample and multiply for the calibration coefficients
         #
         event.dl0.tel[telid].waveform = (
                 (waveforms - tel_calibration.pedestal_per_sample[:, :, np.newaxis])
                 * tel_calibration.dc_to_pe[:, :, np.newaxis])
-=======
-
-        # if not already done, initialize the event monitoring containers
-        if event.mon.tel[telid].calibration.dc_to_pe is None:
-            event.mon.tel[telid].calibration = self.mon_data.tel[telid].calibration
-            event.mon.tel[telid].flatfield = self.mon_data.tel[telid].flatfield
-            event.mon.tel[telid].pedestal = self.mon_data.tel[telid].pedestal
-            event.mon.tel[telid].pixel_status = self.mon_data.tel[telid].pixel_status
-
-        #
-        # subtract the pedestal per sample and multiply for the calibration coefficients
-        #
-        event.dl0.tel[telid].waveform = (
-                (event.r1.tel[telid].waveform - event.mon.tel[telid].calibration.pedestal_per_sample[:, :, np.newaxis])
-                * event.mon.tel[telid].calibration.dc_to_pe[:, :, np.newaxis])
-
-
->>>>>>> a14509df
+
 
     def _calibrate_dl1(self, event, telid):
         """
