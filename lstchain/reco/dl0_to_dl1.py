"""This is a module for extracting data from simtelarray files and 
calculate image parameters of the events: Hillas parameters, timing 
parameters. They can be stored in HDF5 file. The option of saving the 
full camera image is also available.

Usage:

"import calib_dl0_to_dl1"

"""
import numpy as np
from ctapipe.image import hillas_parameters, tailcuts_clean
from ctapipe.io.eventsourcefactory import EventSourceFactory
from ctapipe.image.charge_extractors import LocalPeakIntegrator
from ctapipe.image import timing_parameters as time
from ctapipe.instrument import OpticsDescription
from ctapipe.utils import get_dataset_path
from ctapipe.calib import CameraCalibrator
from ctapipe.io import event_source
from ctapipe.io import HDF5TableWriter
from eventio.simtel.simtelfile import SimTelFile
import pandas as pd
import astropy.units as units
import h5py
import math 
from . import utils
<<<<<<< HEAD
from ..calib.calib import lst_calibration,gain_selection
from ..io.containers import DL1ParametersContainer
=======
from ..calib.calib import lst_calibration
from ..io.lstcontainers import DL1ParametersContainer
>>>>>>> c10d21a6


### PARAMETERS - TODO: use a yaml config file


allowed_tels = {1}  # select LST1 only
max_events = None  # limit the number of events to analyse in files - None if no limit

threshold = 4094

# Add option to use custom calibration

custom = False
cal = CameraCalibrator(r1_product='HESSIOR1Calibrator', extractor_product='NeighbourPeakIntegrator')

cleaning_method = tailcuts_clean
cleaning_parameters = {'boundary_thresh': 3,
                       'picture_thresh': 6,
                       'keep_isolated_pixels': False,
                       'min_number_picture_neighbors': 1
                       }

def get_dl1(calibrated_event, telescope_id):
    """
    Return a DL1ParametersContainer of extracted features from a calibrated event

    Parameters
    ----------
    event: ctapipe event container
    telescope_id:

    Returns
    -------
    DL1ParametersContainer
    """
    dl1_container = DL1ParametersContainer()

    tel = calibrated_event.inst.subarray.tels[telescope_id]
    dl1 = calibrated_event.dl1.tel[telescope_id]
    camera = tel.camera

    waveform = calibrated_event.r0.tel[telescope_id].waveform
    image = dl1.image
    peakpos = dl1.peakpos
    
    image,peakpos = gain_selection(waveform,image,peakpos,
                                   camera.cam_id,threshold)
    
    signal_pixels = cleaning_method(camera,image,
                                    **cleaning_parameters)
    image[~signal_pixels] = 0
        
    if image.sum() > 0:
        try:
            hillas = hillas_parameters(
                camera,
                image
            )
            ## Fill container ##
            dl1_container.fill_mc(calibrated_event)
            dl1_container.fill_hillas(hillas)
            dl1_container.fill_event_info(calibrated_event)
            dl1_container.set_mc_core_distance(calibrated_event, telescope_id)
            # dl1_container.mc_type = utils.guess_type(infile)
            dl1_container.set_timing_features(camera, image, peakpos, hillas)
            dl1_container.set_source_camera_position(calibrated_event, telescope_id)
            dl1_container.set_disp([dl1_container.src_x, dl1_container.src_y], hillas)
            return dl1_container

        except:
            print("Bad event")
            return None

    else:
        return None


def r0_to_dl1(input_filename=get_dataset_path('gamma_test_large.simtel.gz'), output_filename=None):
    """
    Chain r0 to dl1
    Save the extracted dl1 parameters in output_filename

    Parameters
    ----------
    input_filename: str - path to input file, default: `gamma_test_large.simtel.gz`
    output_filename: str - path to output file, default: `./` + basename(input_filename)

    Returns
    -------

    """
    import os
    output_filename = 'dl1_' + os.path.basename(input_filename).split('.')[0] + '.h5' if output_filename is None \
        else output_filename

    source = event_source(input_filename)
    source.allowed_tels = allowed_tels
    source.max_events = max_events

    with HDF5TableWriter(filename=output_filename, group_name='events', overwrite=True) as writer:

        for i, event in enumerate(source):
            if i%100==0: print(i)
            if not custom:
                cal.calibrate(event)

            # for telescope_id, dl1 in event.dl1.tel.items():
            for ii, telescope_id in enumerate(event.r0.tels_with_data):
                camera = event.inst.subarray.tel[telescope_id].camera  # Camera geometry
                if custom:
                    lst_calibration(event, telescope_id)

                dl1_container = get_dl1(event, telescope_id)
                if dl1_container is not None:
                    particle_name = utils.guess_type(input_filename)

                    # Some custom def
                    dl1_container.mc_type = utils.particle_number(particle_name)
                    dl1_container.hadroness = 1 if dl1_container.mc_type == 1 else 0
                    dl1_container.hadroness = dl1_container.mc_type
                    dl1_container.wl = dl1_container.width/dl1_container.length
                    dl1_container.mc_energy = np.log10(event.mc.energy.value * 1e3)  # Log10(Energy) in GeV
                    dl1_container.intensity = np.log10(dl1_container.intensity)
                    dl1_container.gps_time = event.trig.gps_time.value

                    foclen = event.inst.subarray.tel[telescope_id].optics.equivalent_focal_length
                    w = np.rad2deg(np.arctan2(dl1_container.width, foclen))
                    l = np.rad2deg(np.arctan2(dl1_container.length, foclen))
                    dl1_container.width = w.value
                    dl1_container.length = l.value
                    
                    if w>=0:
                        writer.write(camera.cam_id, [dl1_container])


    
def get_events(filename, storedata=False, test=False,
               concatenate=False, storeimg=False, outdir='./results/'):
    """
    Depreciated, use r0_to_dl1.

    Read a Simtelarray file, extract pixels charge, calculate image 
    parameters and timing parameters and store the result in an hdf5
    file. 
    
    Parameters:
    -----------
    filename: str
    Name of the simtelarray file.

    storedata: boolean
    True: store extracted data in a hdf5 file

    concatenate: boolean
    True: store the extracted data at the end of an existing file

    storeimg: boolean
    True: store also pixel data
    
    outdir: srt
    Output directory
    
    Returns:
    --------
    pandas DataFrame: output
    """
    from warnings import warn
    warn("Deprecated: use r0_to_dl1")

    #Particle type:
    particle_type = utils.guess_type(filename)
    
    #Create data frame where DL2 data will be stored:

    features = ['obs_id',
                'event_id',
                'mc_energy',
                'mc_alt',
                'mc_az',
                'mc_core_x',
                'mc_core_y',
                'mc_h_first_int',
                'mc_type',
                'gps_time',
                'width',
                'length',
                'wl',
                'phi',
                'psi',
                'r',
                'x',
                'y',
                'intensity',
                'skewness',
                'kurtosis',
                'mc_alt_tel',
                'mc_az_tel',
                'mc_core_distance',
                'mc_x_max',
                'time_gradient',
                'intercept',
                'src_x',
                'src_y',
                'disp_norm',
                'hadroness',
                ]
    
    output = pd.DataFrame(columns=features)

    #Read LST1 events:
    source = EventSourceFactory.produce(
        input_url=filename, 
        allowed_tels={1}) #Open Simtelarray file

    #Cleaning levels:
        
    level1 = {'LSTCam' : 6.}
    level2 = level1.copy()
    # We use as second cleaning level just half of the first cleaning level
    
    for key in level2:
        level2[key] *= 0.5
    
    
    log10pixelHGsignal = {}
    survived = {}

    imagedata = np.array([])
    
    for key in level1:

        log10pixelHGsignal[key] = []
        survived[key] = []
    i=0
    for event in source:
        if i%100==0:
            print("EVENT_ID: ", event.r0.event_id, "TELS: ",
                  event.r0.tels_with_data,
                  "MC Energy:", event.mc.energy )

        i=i+1

        ntels = len(event.r0.tels_with_data)

        
        if test==True and i > 1000:   # for quick tests
            break
        
        for ii, tel_id in enumerate(event.r0.tels_with_data):
            
            geom = event.inst.subarray.tel[tel_id].camera     #Camera geometry
            tel_coords = event.inst.subarray.tel_coords[
                event.inst.subarray.tel_indices[tel_id]
            ]
            
            data = event.r0.tel[tel_id].waveform
            
            ped = event.mc.tel[tel_id].pedestal    # the pedestal is the 
            #average (for pedestal events) of the *sum* of all samples,
            #from sim_telarray

            nsamples = data.shape[2]  # total number of samples
            
            # Subtract pedestal baseline. atleast_3d converts 2D to 3D matrix
            
            pedcorrectedsamples = data - np.atleast_3d(ped)/nsamples    
            
            integrator = LocalPeakIntegrator(None, None)
            integration, peakpos, window = integrator.extract_charge(
                pedcorrectedsamples) # these are 2D matrices num_gains * num_pixels
            
            chan = 0  # high gain used for now...
            signals = integration[chan].astype(float)

            dc2pe = event.mc.tel[tel_id].dc_to_pe   # numgains * numpixels
            signals *= dc2pe[chan]

            # Add all individual pixel signals to the numpy array of the
            # corresponding camera inside the log10pixelsignal dictionary
            
            log10pixelHGsignal[str(geom)].extend(np.log10(signals))  
            
            # Apply image cleaning
        
            cleanmask = tailcuts_clean(geom, signals, 
                                       picture_thresh=level1[str(geom)],
                                       boundary_thresh=level2[str(geom)], 
                                       keep_isolated_pixels=False, 
                                       min_number_picture_neighbors=1)
           
            survived[str(geom)].extend(cleanmask)  
           
            clean = signals.copy()
            clean[~cleanmask] = 0.0   # set to 0 pixels which did not 
            # survive cleaning
            
            if np.max(clean) < 1.e-6:  # skip images with no pixels
                continue
                
            # Calculate image parameters
        
            hillas = hillas_parameters(geom, clean)  
            foclen = event.inst.subarray.tel[tel_id].optics.equivalent_focal_length

            w = np.rad2deg(np.arctan2(hillas.width, foclen))
            l = np.rad2deg(np.arctan2(hillas.length, foclen))

            #Calculate Timing parameters
        
            peak_time = units.Quantity(peakpos[chan])*units.Unit("ns")
            timepars = time.timing_parameters(geom,clean,peak_time,hillas)
            
            if w >= 0:
                if storeimg==True:
                    if imagedata.size == 0:
                        imagedata = clean
                    else:
                        imagedata = np.vstack([imagedata,clean]) #Pixel content
                
                #Hillas parameters
                width = w.value
                length = l.value
                phi = hillas.phi.value
                psi = hillas.psi.value
                r = hillas.r.value
                x = hillas.x.value
                y = hillas.y.value
                intensity = np.log10(hillas.intensity)
                skewness = hillas.skewness
                kurtosis = hillas.kurtosis
                
                #MC data:
                obs_id = event.r0.obs_id
                event_id = event.r0.event_id

                mc_energy = np.log10(event.mc.energy.value*1e3) #Log10(Energy) in GeV
                mc_alt = event.mc.alt.value
                mc_az = event.mc.az.value
                mc_core_x = event.mc.core_x.value
                mc_core_y = event.mc.core_y.value
                mc_h_first_int = event.mc.h_first_int.value
                mc_type = event.mc.shower_primary_id
                mc_az_tel = event.mcheader.run_array_direction[0].value
                mc_alt_tel = event.mcheader.run_array_direction[1].value
                mc_x_max = event.mc.x_max.value
                gps_time = event.trig.gps_time.value

                #Calculate mc_core_distance parameters

                mc_core_distance = np.sqrt((
                    tel_coords.x.value-event.mc.core_x.value)**2
                    +(tel_coords.y.value-event.mc.core_y.value)**2)
                
                #Timing parameters

                time_gradient = timepars['slope'].value
                intercept = timepars['intercept']

                #Calculate disp_ and Source position in camera coordinates
                
                tel = OpticsDescription.from_name('LST') #Telescope description
                focal_length = tel.equivalent_focal_length.value
                sourcepos = utils.cal_cam_source_pos(mc_alt,mc_az,
                                                              mc_alt_tel,mc_az_tel,
                                                              focal_length) 
                src_x = sourcepos[0]
                src_y = sourcepos[1]
                disp = utils.disp_norm(sourcepos[0], sourcepos[1], x, y)
                
                hadroness = 0
                if particle_type=='proton':
                    hadroness = 1

                eventdf = pd.DataFrame([[obs_id, event_id, mc_energy, mc_alt, mc_az,
                                         mc_core_x, mc_core_y, mc_h_first_int, mc_type,
                                         gps_time, width, length, width / length, phi,
                                         psi, r, x, y, intensity, skewness, kurtosis,
                                         mc_alt_tel, mc_az_tel, mc_core_distance, mc_x_max,
                                         time_gradient, intercept, src_x, src_y,
                                         disp, hadroness]],
                                       columns=features)
                
                output = output.append(eventdf,
                                       ignore_index=True)

    outfile = outdir + particle_type + '_events.hdf5'
    
    if storedata==True:
        if (concatenate==False or 
            (concatenate==True and 
             np.DataSource().exists(outfile)==False)):
            output.to_hdf(outfile,
                          key=particle_type+"_events",mode="w")
            if storeimg==True:
                f = h5py.File(outfile,'r+')
                f.create_dataset('images',data=imagedata)
                f.close()
        else:
            if storeimg==True:
                f = h5py.File(outfile,'r')
                images = f['images']
                del f['images']
                images = np.vstack([images,imagedata])
                f.close()
                saved = pd.read_hdf(outfile,key=particle_type+'_events')
                output = saved.append(output,ignore_index=True)
                output.to_hdf(outfile,key=particle_type+"_events",mode="w")
                f = h5py.File(outfile,'r+')
                f.create_dataset('images',data=images)
                f.close()
            else:
                saved = pd.read_hdf(outfile,key=particle_type+'_events')
                output = saved.append(output,ignore_index=True)
                output.to_hdf(outfile,key=particle_type+"_events",mode="w")
    del source
    return output

def get_spectral_w_pars(filename):
    """
    Return parameters required to calculate spectral weighting of an event

    Parameters
    ----------
    filename: string, simtelarray file
    
    Returns
    -------
    array of parameters
    """
    
    particle = utils.guess_type(filename)

    source = SimTelFile(filename)

    emin,emax = source.mc_run_headers[0]['E_range']*1e3 #GeV
    spectral_index = source.mc_run_headers[0]['spectral_index']
    num_showers = source.mc_run_headers[0]['num_showers']
    num_use = source.mc_run_headers[0]['num_use']
    Simulated_Events = num_showers * num_use
    Max_impact = source.mc_run_headers[0]['core_range'][1]*1e2 #cm
    Area_sim = np.pi * math.pow(Max_impact,2)
    cone = source.mc_run_headers[0]['viewcone'][1]

    cone = cone * np.pi/180
    if(cone == 0):
        Omega = 1
    else:
        Omega = 2*np.pi*(1-np.cos(cone))

    if particle=='proton':        
        K_w = 9.6e-11 # GeV^-1 cm^-2 s^-1
        index_w = -2.7
        E0 = 1000. # GeV
    if particle=='gamma':
        K_w = 2.83e-11 # GeV^-1 cm^-2 s^-1
        index_w = -2.62
        E0 = 1000. # GeV
        
    K = Simulated_Events*(1+spectral_index)/(emax**(1+spectral_index)-emin**(1+spectral_index))
    Int_e1_e2 = K*E0**spectral_index
    N_ = Int_e1_e2*(emax**(index_w+1)-emin**(index_w+1))/(E0**index_w)/(index_w+1)
    R = K_w*Area_sim*Omega*(emax**(index_w+1)-emin**(index_w+1))/(E0**index_w)/(index_w+1)

    return E0,spectral_index,index_w,R,N_
    
def get_spectral_w(w_pars,energy):
    """
    Return spectral weight of an event

    Parameters
    ----------
    w_pars: parameters obtained with get_spectral_w_pars() function
    energy: energy of the event in GeV

    Returns
    -------
    float w
    """
    
    E0 = w_pars[0]
    index = w_pars[1]
    index_w = w_pars[2]
    R = w_pars[3]
    N_ = w_pars[4]

    w = ((energy/E0)**(index_w-index))*R/N_
    
    return w<|MERGE_RESOLUTION|>--- conflicted
+++ resolved
@@ -24,14 +24,8 @@
 import h5py
 import math 
 from . import utils
-<<<<<<< HEAD
-from ..calib.calib import lst_calibration,gain_selection
-from ..io.containers import DL1ParametersContainer
-=======
 from ..calib.calib import lst_calibration
 from ..io.lstcontainers import DL1ParametersContainer
->>>>>>> c10d21a6
-
 
 ### PARAMETERS - TODO: use a yaml config file
 
