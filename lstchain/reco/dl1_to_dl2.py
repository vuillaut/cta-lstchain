"""Module with functions for Energy and disp_norm reconstruction and G/H
separation. There are functions for raining random forest and for
applying them to data. The RF can be saved into a file for later use.

Usage:

"import dl1_to_dl2"
"""
from typing import Dict

import numpy as np
import pandas as pd
from sklearn.ensemble import RandomForestClassifier, RandomForestRegressor
from sklearn.externals import joblib
from sklearn.model_selection import train_test_split
import os
from . import utils
from astropy.utils import deprecated
from ..io import read_configuration_file


# Standard models configurations - to be moved later in a default configuration file

random_forest_regressor_args = {'max_depth': 50,
                                'min_samples_leaf': 5,
                                'n_jobs': 4,
                                'n_estimators': 100,
                                'bootstrap': True,
                                'criterion': 'mse',
                                'max_features': 'auto',
                                'max_leaf_nodes': None,
                                'min_impurity_decrease': 0.0,
                                'min_impurity_split': None,
                                'min_samples_split': 2,
                                'min_weight_fraction_leaf': 0.0,
                                'oob_score': False,
                                'random_state': 42,
                                'verbose': 0,
                                'warm_start': False,
                                }


random_forest_classifier_args = {'max_depth': 50,
                                 'min_samples_leaf': 2,
                                 'n_jobs': 4,
                                 'n_estimators': 100,
                                 'criterion': 'gini',
                                 'min_samples_split': 2,
                                 'min_weight_fraction_leaf': 0.,
                                 'max_features': 'auto',
                                 'max_leaf_nodes': None,
                                 'min_impurity_decrease': 0.0,
                                 'min_impurity_split': None,
                                 'bootstrap': True,
                                 'oob_score': False,
                                 'random_state': 42,
                                 'verbose': 0.,
                                 'warm_start': False,
                                 'class_weight': None,
                                 }



@deprecated('31/10/2019', message='Will be removed in a future release')
def split_traintest(data, proportion, random_state=42):
    """
    Split a dataset in "train" and "test" sets.
    Actually using `sklearn.model_selection.train_test_split`

    Parameters:
    -----------
    data: pandas DataFrame
    proportion: float
    Percentage of the total dataset that will be part of the train set.

    Returns:
    --------
    train, test - `pandas.DataFrame`
    """
    train, test = train_test_split(data, train_size=proportion, random_state=random_state)
    return train, test


def train_energy(train,
                 features,
                 model=RandomForestRegressor,
                 regression_args=random_forest_regressor_args,
                 config_file=None):
    """
    Train a model for the regression of the energy

    Parameters
    ----------
    train: `pandas.DataFrame`
    features: list of strings, features to train the model
    model: `scikit-learn` model with a `fit` method. By default `sklearn.ensemble.RandomForestRegressor`
    model_args: dictionnary, arguments for the model
    config_file: str - path to a configuration file. If given, overwrite `model_args`.

    Returns
    -------
    The trained model
    """
    if config_file is not None:
        config = read_configuration_file(config_file)
        regression_args = config['random_forest_regressor_args']

    print("Given features: ", features)
    print("Number of events for training: ", train.shape[0])
    print("Training Random Forest Regressor for Energy Reconstruction...")

    reg = model(**regression_args)
    reg.fit(train[features],
                  train['mc_energy'])

    print("Model {} trained!".format(model))
    return reg


def train_disp_vector(train, features,
        model=RandomForestRegressor,
        regression_args=random_forest_regressor_args,
        config_file=None,
        predict_features=['disp_dx', 'disp_dy']):
    """
    Train a model for the regression of the disp_norm vector coordinates dx,dy.
    Therefore, the model must be able to be applied on a vector of features.

    Parameters
    ----------
    train: `pandas.DataFrame`
    features: list of strings, features to train the model
    model: `scikit-learn` model with a `fit` method that can be applied to a vector of features.
    By default `sklearn.ensemble.RandomForestRegressor`
    regression_args_args: dictionnary, arguments for the model
    config_file: str - path to a configuration file. If given, overwrites `model_args`.

    Returns
    -------
    The trained model
    """
    if config_file is not None:
        config = read_configuration_file(config_file)
        regression_args = config['random_forest_regressor_args']

    print("Given features: ", features)
    print("Number of events for training: ", train.shape[0])
    print("Training model {} for disp vector regression".format(model))

    reg = model(**regression_args)
    x = train[features]
    y = np.transpose([train[f] for f in predict_features])
    reg.fit(x, y)

    print("Model {} trained!".format(model))

    return reg


def train_disp_norm(train, features,
        model=RandomForestRegressor,
        regression_args=random_forest_regressor_args,
        config_file=None,
        predict_feature='disp_norm'):
    """
    Train a model for the regression of the disp_norm norm

    Parameters
    ----------
    train: `pandas.DataFrame`
    features: list of strings, features to train the model
    model: `scikit-learn` model with a `fit` method.
    By default `sklearn.ensemble.RandomForestRegressor`
    regression_args: dictionnary, arguments for the model
    config_file: str - path to a configuration file. If given, overwrites `regression_args`.

    Returns
    -------
    The trained model
    """
    if config_file is not None:
        config = read_configuration_file(config_file)
        regression_args = config['random_forest_regressor_args']

    print("Given features: ", features)
    print("Number of events for training: ", train.shape[0])
    print("Training model {} for disp norm regression".format(model))

    reg = model(**regression_args)
    x = train[features]
    y = np.transpose(train[predict_feature])
    reg.fit(x, y)

    print("Model {} trained!".format(model))

    return reg


def train_disp_sign(train, features,
        model=RandomForestClassifier,
        classification_args=random_forest_classifier_args,
        config_file=None,
        predict_feature='disp_sign'):
    """
    Train a model for the classification of the disp_norm sign

    Parameters
    ----------
    train: `pandas.DataFrame`
    features: list of strings, features to train the model
    model: `scikit-learn` model with a `fit` method.
    By default `sklearn.ensemble.RandomForestClassifier`
    model_args: dictionnary, arguments for the model
    config_file: str - path to a configuration file. If given, overwrite `model_args`.

    Returns
    -------
    The trained model
    """
    if config_file is not None:
        config = read_configuration_file(config_file)
        classification_args = config['random_forest_classifier_args']

    print("Given features: ", features)
    print("Number of events for training: ", train.shape[0])
    print("Training model {} for disp sign regression".format(model))

    reg = model(**classification_args)
    x = train[features]
    y = np.transpose(train[predict_feature])
    reg.fit(x, y)

    print("Model {} trained!".format(model))

    return reg



def train_reco(train, features, regression_args=random_forest_regressor_args, config_file=None):
    """
    Trains two Random Forest regressors for Energy and disp_norm
    reconstruction respectively. Returns the trained RF.

    Parameters:
    -----------
    train: `pandas.DataFrame`
    data set for training the RF
    features: list of strings
    List of features to train the RF
    regression_args: dictionnary
    config_file: str - path to a configuration file. If given, overwrite `regression_args`.

    Returns:
    --------
    RandomForestRegressor: reg_energy
    RandomForestRegressor: reg_disp
    """
    if config_file is not None:
        config = read_configuration_file(config_file)
        regression_args = config['random_forest_regressor_args']


    print("Given features: ", features)
    print("Number of events for training: ", train.shape[0])
    print("Training Random Forest Regressor for Energy Reconstruction...")

    reg_energy = RandomForestRegressor(**regression_args)
    reg_energy.fit(train[features],
                  train['mc_energy'])

    print("Random Forest trained!")
    print("Training Random Forest Regressor for disp_norm Reconstruction...")

    reg_disp = RandomForestRegressor(**regression_args)
    reg_disp.fit(train[features],
                     train['disp_norm'])

    print("Random Forest trained!")
    print("Done!")
    return reg_energy, reg_disp


def train_sep(train, features, classification_args=random_forest_classifier_args, config_file=None):

    """Trains a Random Forest classifier for Gamma/Hadron separation.
    Returns the trained RF.

    Parameters:
    -----------
    train: `pandas.DataFrame`
    data set for training the RF
    features: list of strings
    List of features to train the RF
    classification_args: dictionnary
    config_file: str - path to a configuration file. If given, overwrite `classification_args`.

    Return:
    -------
    `RandomForestClassifier`
    """
    if config_file is not None:
        config = read_configuration_file(config_file)
        classification_args = config['random_forest_classifier_args']

    print("Given features: ", features)
    print("Number of events for training: ", train.shape[0])
    print("Training Random Forest Classifier for",
    "Gamma/Hadron separation...")

    clf = RandomForestClassifier(**classification_args)

    clf.fit(train[features],
            train['hadroness'])
    print("Random Forest trained!")
    return clf


def build_models(filegammas, fileprotons, features,
                save_models=True, path_models="./",
                energy_min=-1, intensity_min=np.log10(60), leakage_cut=0.2,
<<<<<<< HEAD
=======
                r_min=0.15,
>>>>>>> 25f6202f
                regression_args=random_forest_regressor_args,
                classification_args=random_forest_classifier_args,
                config_file=None):
    """Uses MC data to train Random Forests for Energy and disp_norm
    reconstruction and G/H separation. Returns 3 trained RF.

    Parameters:
    -----------
    filegammas: string
    Name of the file with MC gamma events

    fileprotons: string
    Name of the file with MC proton events

    features: list of strings
    Features for training the RF

    energy_min: float
    Cut in energy for gamma/hadron separation

    intensity_min: float
    Cut in intensity of the showers for training RF. Default is 60 phe

    r_max: float
    Cut in distance from c.o.g of hillas ellipse to camera center, to avoid images truncated
    in the border. Default is 80% of camera radius.

    save_models: boolean
    Save the trained RF in a file to use them anytime.

    path_models: string
    path to store the trained RF

    regression_args: dictionnary

    classification_args: dictionnary

    config_file: str - path to a configuration file. If given, overwrite `regression_args`.

    Returns:
    --------
    (regressor_energy, regressor_disp, classifier_gh)
    regressor_energy: `RandomForestRegressor`
    regressor_disp: `RandomForestRegressor`
    classifier_gh: `RandomForestClassifier`
    """
    if config_file is not None:
        config = read_configuration_file(config_file)
        regression_args = config['random_forest_regressor_args']
        classification_args = config['random_forest_classifier_args']

    df_gamma = pd.read_hdf(filegammas, key='events/LSTCam')
    df_proton = pd.read_hdf(fileprotons, key='events/LSTCam')

<<<<<<< HEAD
    df_gamma = filter_events(df_gamma, leakage_cut=leakage_cut, intensity_min=intensity_min)
    df_proton = filter_events(df_proton, leakage_cut=leakage_cut, intensity_min=intensity_min)
=======
    df_gamma = filter_events(df_gamma,
                             leakage_cut=leakage_cut,
                             intensity_min=intensity_min,
                             r_min=r_min)
    df_proton = filter_events(df_proton,
                              leakage_cut=leakage_cut,
                              intensity_min=intensity_min,
                              r_min=r_min)
>>>>>>> 25f6202f

    #Train regressors for energy and disp_norm reconstruction, only with gammas

    reg_energy = train_energy(df_gamma, features,
                            regression_args=regression_args
                          )
    reg_disp_vector = train_disp_vector(df_gamma, features,
                            regression_args=regression_args
                          )

    #Train classifier for gamma/hadron separation.

    train, testg = train_test_split(df_gamma, test_size=0.2)
    test = testg.append(df_proton, ignore_index=True)

    temp_reg_energy = train_energy(train, features,
                            regression_args=regression_args
                          )
    temp_reg_disp_vector = train_disp_vector(train, features,
                            regression_args=regression_args
                          )

    #Apply the regressors to the test set

<<<<<<< HEAD
    test['e_rec'] = temp_reg_energy.predict(test[features_])
    disp_vector = temp_reg_disp_vector.predict(test[features_])
=======
    test['e_rec'] = temp_reg_energy.predict(test[features])
    disp_vector = temp_reg_disp_vector.predict(test[features])
>>>>>>> 25f6202f
    test['disp_dx_rec'] = disp_vector[:,0]
    test['disp_dy_rec'] = disp_vector[:,1]

    #Apply cut in reconstructed energy. New train set is the previous
    #test with energy and disp_norm reconstructed.

    train = test[test['e_rec'] > energy_min]

    del temp_reg_energy, temp_reg_disp_vector

    #Add e_rec and disp_rec to features.
    features_sep = features.copy()
    features_sep.append('e_rec')
    features_sep.append('disp_dx_rec')
    features_sep.append('disp_dy_rec')

    #Train the Classifier

    cls_gh = train_sep(train, features_sep, classification_args=classification_args)

    if save_models:
        os.makedirs(path_models, exist_ok=True)
        file_reg_energy = path_models + "/reg_energy.sav"
        file_reg_disp_vector = path_models + "/reg_disp_vector.sav"
        file_cls_gh = path_models + "/cls_gh.sav"
        joblib.dump(reg_energy, file_reg_energy)
        joblib.dump(reg_disp_vector, file_reg_disp_vector)
        joblib.dump(cls_gh, file_cls_gh)

    return reg_energy, reg_disp_vector, cls_gh


def apply_models(dl1, features, classifier, reg_energy, reg_disp_vector):
    """Apply previously trained Random Forests to a set of data
    depending on a set of features.

    Parameters:
    -----------
    data: Pandas DataFrame

    features: list

    classifier: Random Forest Classifier
    RF for Gamma/Hadron separation

    reg_energy: Random Forest Regressor
    RF for Energy reconstruction

    reg_disp: Random Forest Regressor
    RF for disp_norm reconstruction

    """

    features_ = list(features)
    dl2 = dl1.copy()
    #Reconstruction of Energy and disp_norm distance
    dl2['e_rec'] = reg_energy.predict(dl2[features_])
    disp_vector = reg_disp_vector.predict(dl2[features_])
    dl2['disp_dx_rec'] = disp_vector[:,0]
    dl2['disp_dy_rec'] = disp_vector[:,1]

    #Construction of Source position in camera coordinates from disp_norm distance.
    #WARNING: For not it only works fine for POINT SOURCE events


    dl2['src_x_rec'], dl2['src_y_rec'] = utils.disp_to_pos(dl2.disp_dx_rec,
                                                           dl2.disp_dy_rec,
                                                           dl2.x,
                                                           dl2.y,
                                                           )

    features_.append('e_rec')
    features_.append('disp_dx_rec')
    features_.append('disp_dy_rec')
    dl2['hadro_rec'] = classifier.predict(dl2[features_]).astype(int)
<<<<<<< HEAD
    probs = classifier.predict_proba(dl2[features_])[0:,1]
    dl2['gammaness'] = 1-probs
    return dl2


def filter_events(data, leakage_cut = 1.0, intensity_min = 10):
=======
    probs = classifier.predict_proba(dl2[features_])[0:,0]
    dl2['gammaness'] = probs
    return dl2


def filter_events(data, leakage_cut = 1.0, intensity_min = 10, r_min = 0.15):
>>>>>>> 25f6202f
    """
    Filter events based on extracted features.

    Parameters
    ----------
    data: `pandas.DataFrame`

    Returns
    -------
    `pandas.DataFrame`
    """

<<<<<<< HEAD
    filter = (data['leakage'] < leakage_cut) & (data['intensity'] > intensity_min)
=======
    filter = (data['leakage'] < leakage_cut) & (data['intensity'] > intensity_min) & (data['r'] > r_min)
>>>>>>> 25f6202f
    return data[filter]<|MERGE_RESOLUTION|>--- conflicted
+++ resolved
@@ -318,10 +318,7 @@
 def build_models(filegammas, fileprotons, features,
                 save_models=True, path_models="./",
                 energy_min=-1, intensity_min=np.log10(60), leakage_cut=0.2,
-<<<<<<< HEAD
-=======
                 r_min=0.15,
->>>>>>> 25f6202f
                 regression_args=random_forest_regressor_args,
                 classification_args=random_forest_classifier_args,
                 config_file=None):
@@ -376,10 +373,6 @@
     df_gamma = pd.read_hdf(filegammas, key='events/LSTCam')
     df_proton = pd.read_hdf(fileprotons, key='events/LSTCam')
 
-<<<<<<< HEAD
-    df_gamma = filter_events(df_gamma, leakage_cut=leakage_cut, intensity_min=intensity_min)
-    df_proton = filter_events(df_proton, leakage_cut=leakage_cut, intensity_min=intensity_min)
-=======
     df_gamma = filter_events(df_gamma,
                              leakage_cut=leakage_cut,
                              intensity_min=intensity_min,
@@ -388,7 +381,6 @@
                               leakage_cut=leakage_cut,
                               intensity_min=intensity_min,
                               r_min=r_min)
->>>>>>> 25f6202f
 
     #Train regressors for energy and disp_norm reconstruction, only with gammas
 
@@ -413,13 +405,8 @@
 
     #Apply the regressors to the test set
 
-<<<<<<< HEAD
-    test['e_rec'] = temp_reg_energy.predict(test[features_])
-    disp_vector = temp_reg_disp_vector.predict(test[features_])
-=======
     test['e_rec'] = temp_reg_energy.predict(test[features])
     disp_vector = temp_reg_disp_vector.predict(test[features])
->>>>>>> 25f6202f
     test['disp_dx_rec'] = disp_vector[:,0]
     test['disp_dy_rec'] = disp_vector[:,1]
 
@@ -495,21 +482,12 @@
     features_.append('disp_dx_rec')
     features_.append('disp_dy_rec')
     dl2['hadro_rec'] = classifier.predict(dl2[features_]).astype(int)
-<<<<<<< HEAD
-    probs = classifier.predict_proba(dl2[features_])[0:,1]
-    dl2['gammaness'] = 1-probs
-    return dl2
-
-
-def filter_events(data, leakage_cut = 1.0, intensity_min = 10):
-=======
     probs = classifier.predict_proba(dl2[features_])[0:,0]
     dl2['gammaness'] = probs
     return dl2
 
 
 def filter_events(data, leakage_cut = 1.0, intensity_min = 10, r_min = 0.15):
->>>>>>> 25f6202f
     """
     Filter events based on extracted features.
 
@@ -522,9 +500,5 @@
     `pandas.DataFrame`
     """
 
-<<<<<<< HEAD
-    filter = (data['leakage'] < leakage_cut) & (data['intensity'] > intensity_min)
-=======
     filter = (data['leakage'] < leakage_cut) & (data['intensity'] > intensity_min) & (data['r'] > r_min)
->>>>>>> 25f6202f
     return data[filter]